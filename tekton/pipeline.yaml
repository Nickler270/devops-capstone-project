# This pipeline needs the following tasks from Tekton Hub:
#   - git-clone
#   - flake8
<<<<<<< HEAD
#   - buildah
#   - nose (custom task, ensure it exists)
=======
#   - buildah (ClusterTask for building the Docker image)
>>>>>>> 6200004b
#
---
apiVersion: tekton.dev/v1beta1
kind: Pipeline
metadata:
  name: cd-pipeline
spec:
  workspaces:
    - name: pipeline-workspace
  params:
    - name: repo-url
      type: string
    - name: branch
      type: string
      default: main
<<<<<<< HEAD
    - name: build-image  # Added missing parameter
      type: string

=======
    - name: build-image
>>>>>>> 6200004b
  tasks:
    - name: init
      workspaces:
        - name: source
          workspace: pipeline-workspace          
      taskRef:
        name: cleanup

    - name: clone
      workspaces:
        - name: output
          workspace: pipeline-workspace          
      taskRef:
        name: git-clone
        kind: ClusterTask
      params:
        - name: url
          value: $(params.repo-url)
        - name: revision
          value: $(params.branch)
      runAfter:
        - init

    - name: lint
      workspaces:
        - name: source
          workspace: pipeline-workspace
      taskRef:
        name: flake8
        kind: task
      params:
        - name: image
          value: "python:3.9-slim"
        - name: args
          value: ["--count", "--max-complexity=10", "--max-line-length=127", "--statistics"]
      runAfter:
        - clone

    - name: tests
      workspaces:
        - name: source
          workspace: pipeline-workspace
      taskRef:
        name: nose
        kind: task
      params:
        - name: database_uri
          value: "sqlite:///test.db"
        - name: args
          value: "-v --with-spec --spec-color"
      runAfter:
        - clone

    - name: build
      workspaces:
        - name: source
          workspace: pipeline-workspace
      taskRef:
        name: buildah
        kind: ClusterTask
      params:
        - name: IMAGE
          value: "$(params.build-image)"
      runAfter:
        - tests
        - lint

    - name: deploy
      workspaces:
        - name: manifest-dir
          workspace: pipeline-workspace
      taskRef:
        name: openshift-client
        kind: task
      params:
        - name: SCRIPT
          value: |
            echo "Updating manifest..."
            sed -i "s|IMAGE_NAME_HERE|$(params.build-image)|g" deploy/deployment.yaml
            cat deploy/deployment.yaml
            echo "Deploying to OpenShift..."
            oc apply -f deploy/
            oc get pods -l app=accounts
      runAfter:
<<<<<<< HEAD
        - build
=======
        - init

    - name: lint
      workspaces:
        - name: source
          workspace: pipeline-workspace
      taskRef:
        name: flake8
      params:
      - name: image
        value: "python:3.9-slim"
      - name: args
        value: ["--count","--max-complexity=10","--max-line-length=127","--statistics"]
      runAfter:
        - clone
    
    - name: tests
      workspaces:
        - name: source
          workspace: pipeline-workspace
      taskRef:
        name: nose
      params:
      - name: database_uri
        value: "sqlite:///test.db"
      - name: args
        value: "-v --with-spec --spec-color"
      runAfter:
        - clone
    
    - name: build
      workspaces:
        - name: source
          workspace: pipeline-workspace
      taskRef:
        name: buildah
        kind: ClusterTask 
      params:
      - name: IMAGE
        value: "$(params.build-image)" 
      runAfter:
        - tests
        - lint
>>>>>>> 6200004b
<|MERGE_RESOLUTION|>--- conflicted
+++ resolved
@@ -1,14 +1,9 @@
 # This pipeline needs the following tasks from Tekton Hub:
 #   - git-clone
 #   - flake8
-<<<<<<< HEAD
 #   - buildah
 #   - nose (custom task, ensure it exists)
-=======
-#   - buildah (ClusterTask for building the Docker image)
->>>>>>> 6200004b
-#
----
+
 apiVersion: tekton.dev/v1beta1
 kind: Pipeline
 metadata:
@@ -22,25 +17,21 @@
     - name: branch
       type: string
       default: main
-<<<<<<< HEAD
     - name: build-image  # Added missing parameter
       type: string
 
-=======
-    - name: build-image
->>>>>>> 6200004b
   tasks:
     - name: init
       workspaces:
         - name: source
-          workspace: pipeline-workspace          
+          workspace: pipeline-workspace
       taskRef:
         name: cleanup
 
     - name: clone
       workspaces:
         - name: output
-          workspace: pipeline-workspace          
+          workspace: pipeline-workspace
       taskRef:
         name: git-clone
         kind: ClusterTask
@@ -113,50 +104,4 @@
             oc apply -f deploy/
             oc get pods -l app=accounts
       runAfter:
-<<<<<<< HEAD
-        - build
-=======
-        - init
-
-    - name: lint
-      workspaces:
-        - name: source
-          workspace: pipeline-workspace
-      taskRef:
-        name: flake8
-      params:
-      - name: image
-        value: "python:3.9-slim"
-      - name: args
-        value: ["--count","--max-complexity=10","--max-line-length=127","--statistics"]
-      runAfter:
-        - clone
-    
-    - name: tests
-      workspaces:
-        - name: source
-          workspace: pipeline-workspace
-      taskRef:
-        name: nose
-      params:
-      - name: database_uri
-        value: "sqlite:///test.db"
-      - name: args
-        value: "-v --with-spec --spec-color"
-      runAfter:
-        - clone
-    
-    - name: build
-      workspaces:
-        - name: source
-          workspace: pipeline-workspace
-      taskRef:
-        name: buildah
-        kind: ClusterTask 
-      params:
-      - name: IMAGE
-        value: "$(params.build-image)" 
-      runAfter:
-        - tests
-        - lint
->>>>>>> 6200004b
+        - build