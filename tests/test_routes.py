--- conflicted
+++ resolved
@@ -166,37 +166,29 @@
         self.assertEqual(data["phone_number"], updated_data["phone_number"])
         self.assertEqual(data["date_joined"], updated_data["date_joined"])
 
-    def test_delete_account(self):
-<<<<<<< HEAD
-        """It should Delete an Accountttttttttttttttttttttttt"""
-=======
-        """It should delete an Account and return a success message"""
-
-        # Step 1: Create an account for testing
->>>>>>> 6200004b
-        account = self._create_account()
-
-        # Step 2: Send DELETE request to delete the account
-        resp = self.client.delete(f"/accounts/{account['id']}")
-
-        # Step 3: Verify the DELETE request was successful
-        self.assertEqual(resp.status_code, status.HTTP_200_OK)
-
-<<<<<<< HEAD
-=======
-        # Step 4: Verify the response message confirms account deletion
->>>>>>> 6200004b
-        data = resp.get_json()
-        self.assertEqual(data["message"], "Account deleted successfully")
-
-        # Step 5: Attempt to retrieve the deleted account
-        resp = self.client.get(f"/accounts/{account['id']}")
-
-        # Step 6: Verify the account is no longer found (should return 404)
-        self.assertEqual(resp.status_code, status.HTTP_404_NOT_FOUND)
-        data = resp.get_json()
-        self.assertEqual(data["error"], "Account not found")
-
+def test_delete_account(self):
+    """It should delete an Account and return a success message"""
+
+    # Step 1: Create an account for testing
+    account = self._create_account()
+
+    # Step 2: Send DELETE request to delete the account
+    resp = self.client.delete(f"/accounts/{account['id']}")
+
+    # Step 3: Verify the DELETE request was successful
+    self.assertEqual(resp.status_code, status.HTTP_200_OK)
+
+    # Step 4: Verify the response message confirms account deletion
+    data = resp.get_json()
+    self.assertEqual(data["message"], "Account deleted successfully")
+
+    # Step 5: Attempt to retrieve the deleted account
+    resp = self.client.get(f"/accounts/{account['id']}")
+
+    # Step 6: Verify the account is no longer found (should return 404)
+    self.assertEqual(resp.status_code, status.HTTP_404_NOT_FOUND)
+    data = resp.get_json()
+    self.assertEqual(data["error"], "Account not found")
 
     def test_list_accounts(self):
         """It should List all Accounts"""
